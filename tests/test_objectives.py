from __future__ import division, print_function
import unittest
import warnings
import pickle

import numpy as np

from symfit import (
    Variable, Parameter, Eq, Ge, Le, Lt, Gt, Ne, parameters, ModelError, Fit,
    Model, FitResults, variables, CallableNumericalModel, Idx,
    IndexedBase, symbols, Sum, log, exp, cos, pi, besseli
)
from symfit.core.objectives import (
    VectorLeastSquares, LeastSquares, LogLikelihood, MinimizeModel,
    BaseIndependentObjective
)
from symfit.core.fit_results import FitResults
from symfit.distributions import Exp

# Overwrite the way Sum is printed by numpy just while testing. Is not
# general enough to be moved to symfit.core.printing, but has to be used
# in this test. This way of summing completely ignores the summation indices and
# the dimensions, and instead just flattens everything to a scalar. Only used
# in this test to build the analytical equivalents of our LeastSquares
# and LogLikelihood
class FlattenSum(Sum):
    """
    Just a sum which is printed differently: by flattening the whole array and
    summing it. Used in tests only.
    """
    def _numpycode(self, printer):
        return "%s(%s)" % (printer._module_format('numpy.sum'),
                           printer.doprint(self.function))


class TestObjectives(unittest.TestCase):
    @classmethod
    def setUpClass(cls):
        np.random.seed(0)

    def test_pickle(self):
        """
        Test the picklability of the built-in objectives.
        """
        # Create test data
        xdata = np.linspace(0, 100, 100)  # From 0 to 100 in 100 steps
        a_vec = np.random.normal(15.0, scale=2.0, size=xdata.shape)
        b_vec = np.random.normal(100, scale=2.0, size=xdata.shape)
        ydata = a_vec * xdata + b_vec  # Point scattered around the line 15 * x + 100

        # Normal symbolic fit
        a = Parameter('a', value=0, min=0.0, max=1000)
        b = Parameter('b', value=0, min=0.0, max=1000)
        x, y = variables('x, y')
        model = Model({y: a * x + b})

        for objective in [VectorLeastSquares, LeastSquares, LogLikelihood, MinimizeModel]:
            if issubclass(objective, BaseIndependentObjective):
                data = {x: xdata}
            else:
                data = {x: xdata, y: ydata,
                        model.sigmas[y]: np.ones_like(ydata)}
            obj = objective(model, data=data)
            new_obj = pickle.loads(pickle.dumps(obj))
            self.assertTrue(FitResults._array_safe_dict_eq(obj.__dict__,
                                                           new_obj.__dict__))

    def test_LeastSquares(self):
        """
        Tests if the LeastSquares objective gives the right shapes of output by
        comparing with its analytical equivalent.
        """
        i = Idx('i', 100)
        x, y = symbols('x, y', cls=Variable)
        X2 = symbols('X2', cls=Variable)
        a, b = parameters('a, b')

        model = Model({y: a * x**2 + b * x})
        xdata = np.linspace(0, 10, 100)
        ydata = model(x=xdata, a=5, b=2).y + np.random.normal(0, 5, xdata.shape)

        # Construct a LeastSquares objective and its analytical equivalent
        chi2_numerical = LeastSquares(model, data={
            x: xdata, y: ydata, model.sigmas[y]: np.ones_like(xdata)
        })
        chi2_exact = Model(
            {X2: FlattenSum(0.5 * ((a * x ** 2 + b * x) - y) ** 2, i)})

        eval_exact = chi2_exact(x=xdata, y=ydata, a=2, b=3)
        jac_exact = chi2_exact.eval_jacobian(x=xdata, y=ydata, a=2, b=3)
        hess_exact = chi2_exact.eval_hessian(x=xdata, y=ydata, a=2, b=3)
        eval_numerical = chi2_numerical(x=xdata, a=2, b=3)
        jac_numerical = chi2_numerical.eval_jacobian(x=xdata, a=2, b=3)
        hess_numerical = chi2_numerical.eval_hessian(x=xdata, a=2, b=3)

        # Test model jacobian and hessian shape
        self.assertEqual(model(x=xdata, a=2, b=3)[0].shape, ydata.shape)
        self.assertEqual(model.eval_jacobian(x=xdata, a=2, b=3)[0].shape,
                         (2, 100))
        self.assertEqual(model.eval_hessian(x=xdata, a=2, b=3)[0].shape,
                         (2, 2, 100))
        # Test exact chi2 shape
        self.assertEqual(eval_exact[0].shape, (1,))
        self.assertEqual(jac_exact[0].shape, (2, 1))
        self.assertEqual(hess_exact[0].shape, (2, 2, 1))

        # Test if these two models have the same call, jacobian, and hessian
        self.assertAlmostEqual(eval_exact[0], eval_numerical)
        self.assertIsInstance(eval_numerical, float)
        self.assertIsInstance(eval_exact[0][0], float)
        np.testing.assert_almost_equal(np.squeeze(jac_exact[0], axis=-1),
                                       jac_numerical)
        self.assertIsInstance(jac_numerical, np.ndarray)
        np.testing.assert_almost_equal(np.squeeze(hess_exact[0], axis=-1),
                                       hess_numerical)
        self.assertIsInstance(hess_numerical, np.ndarray)

        fit = Fit(chi2_exact, x=xdata, y=ydata, objective=MinimizeModel)
        fit_exact_result = fit.execute()
        fit = Fit(model, x=xdata, y=ydata, absolute_sigma=True)
        fit_num_result = fit.execute()
        self.assertEqual(fit_exact_result.value(a), fit_num_result.value(a))
        self.assertEqual(fit_exact_result.value(b), fit_num_result.value(b))
        self.assertAlmostEqual(fit_exact_result.stdev(a),
                               fit_num_result.stdev(a))
        self.assertAlmostEqual(fit_exact_result.stdev(b),
                               fit_num_result.stdev(b))


    def test_LogLikelihood(self):
        """
        Tests if the LeastSquares objective gives the right shapes of output by
        comparing with its analytical equivalent.
        """
        # TODO: update these tests to use indexed variables in the future
        a, b = parameters('a, b')
        i = Idx('i', 100)
        x, y = variables('x, y')
        pdf = Exp(x, 1 / a) * Exp(x, b)

        np.random.seed(10)
        xdata = np.random.exponential(3.5, 100)

        # We use minus loglikelihood for the model, because the objective was
        # designed to find the maximum when used with a *minimizer*, so it has
        # opposite sign. Also test MinimizeModel at the same time.
        logL_model = Model({y: pdf})
        logL_exact = Model({y: - FlattenSum(log(pdf), i)})
        logL_numerical = LogLikelihood(logL_model, {x: xdata, y: None})
        logL_minmodel = MinimizeModel(logL_exact, data={x: xdata, y: None})

        # Test model jacobian and hessian shape
        eval_exact = logL_exact(x=xdata, a=2, b=3)
        jac_exact = logL_exact.eval_jacobian(x=xdata, a=2, b=3)
        hess_exact = logL_exact.eval_hessian(x=xdata, a=2, b=3)
        eval_minimizemodel = logL_minmodel(a=2, b=3)
        jac_minimizemodel = logL_minmodel.eval_jacobian(a=2, b=3)
        hess_minimizemodel = logL_minmodel.eval_hessian(a=2, b=3)
        eval_numerical = logL_numerical(a=2, b=3)
        jac_numerical = logL_numerical.eval_jacobian(a=2, b=3)
        hess_numerical = logL_numerical.eval_hessian(a=2, b=3)

        # TODO: These shapes should not have the ones! This is due to the current
        # convention that scalars should be returned as a 1d array by Model's.
        self.assertEqual(eval_exact[0].shape, (1,))
        self.assertEqual(jac_exact[0].shape, (2, 1))
        self.assertEqual(hess_exact[0].shape, (2, 2, 1))
        # Test if identical to MinimizeModel
        np.testing.assert_almost_equal(eval_exact[0], eval_minimizemodel)
        np.testing.assert_almost_equal(jac_exact[0], jac_minimizemodel)
        np.testing.assert_almost_equal(hess_exact[0], hess_minimizemodel)

        # Test if these two models have the same call, jacobian, and hessian.
        # Since models always have components as their first dimension, we have
        # to slice that away.
        self.assertAlmostEqual(eval_exact.y, eval_numerical)
        self.assertIsInstance(eval_numerical, float)
        self.assertIsInstance(eval_exact.y[0], float)
        np.testing.assert_almost_equal(np.squeeze(jac_exact[0], axis=-1),
                                       jac_numerical)
        self.assertIsInstance(jac_numerical, np.ndarray)
        np.testing.assert_almost_equal(np.squeeze(hess_exact[0], axis=-1),
                                       hess_numerical)
        self.assertIsInstance(hess_numerical, np.ndarray)

        fit = Fit(logL_exact, x=xdata, objective=MinimizeModel)
        fit_exact_result = fit.execute()
        fit = Fit(logL_model, x=xdata, objective=LogLikelihood)
        fit_num_result = fit.execute()
        self.assertAlmostEqual(fit_exact_result.value(a), fit_num_result.value(a))
        self.assertAlmostEqual(fit_exact_result.value(b), fit_num_result.value(b))
        self.assertAlmostEqual(fit_exact_result.stdev(a), fit_num_result.stdev(a))
        self.assertAlmostEqual(fit_exact_result.stdev(b), fit_num_result.stdev(b))

<<<<<<< HEAD
    def test_data_sanity(self):
        """
        Tests very basicly the data sanity for different objective types.
        :return:
        """
        # Create test data
        xdata = np.linspace(0, 100, 25)  # From 0 to 100 in 100 steps
        a_vec = np.random.normal(15.0, scale=2.0, size=xdata.shape)
        b_vec = np.random.normal(100, scale=2.0, size=xdata.shape)
        ydata = a_vec * xdata + b_vec  # Point scattered around the line 5 * x + 105

        # Normal symbolic fit
        a = Parameter('a', value=0, min=0.0, max=1000)
        b = Parameter('b', value=0, min=0.0, max=1000)
        x, y, z = variables('x, y, z')
        model = Model({y: a * x + b})

        for objective in [VectorLeastSquares, LeastSquares, LogLikelihood,
                          MinimizeModel]:
            if issubclass(objective, BaseIndependentObjective):
                incomplete_data = {}
                data = {x: xdata}
                overcomplete_data = {x: xdata, z: ydata}
            else:
                incomplete_data = {x: xdata, y: ydata}
                data = {x: xdata, y: ydata,
                        model.sigmas[y]: np.ones_like(ydata)}
                overcomplete_data = {x: xdata, y: ydata, z: ydata,
                        model.sigmas[y]: np.ones_like(ydata)}
            with self.assertRaises(KeyError):
                obj = objective(model, data=incomplete_data)
            obj = objective(model, data=data)
            # Overcomplete data has to be allowed, since constraints share their
            # data with models.
            obj = objective(model, data=overcomplete_data)
=======
    def test_LogLikelihood_global(self):
        """
        This is a test for global likelihood fitting to multiple data sets.
        Based on SO question 56006357.
        """
        # creating the data
        mu1, mu2 = .05, -.05
        sigma1, sigma2 = 3.5, 2.5
        n1, n2 = 80, 90
        np.random.seed(42)
        x1 = np.random.vonmises(mu1, sigma1, n1)
        x2 = np.random.vonmises(mu2, sigma2, n2)

        n = 2  # number of components
        xs = variables(
            'x,' + ','.join('x_{}'.format(i) for i in range(1, n + 1)))
        x, xs = xs[0], xs[1:]
        ys = variables(','.join('y_{}'.format(i) for i in range(1, n + 1)))
        mu, kappa = parameters('mu, kappa')
        kappas = parameters(','.join('k_{}'.format(i) for i in range(1, n + 1)),
                            min=0, max=10)
        mu.min, mu.max = - np.pi, np.pi

        template = exp(kappa * cos(x - mu)) / (2 * pi * besseli(0, kappa))

        model = Model(
            {y_i: template.subs({kappa: k_i, x: x_i}) for y_i, x_i, k_i in
             zip(ys, xs, kappas)}
        )

        all_data = {xs[0]: x1, xs[1]: x2, ys[0]: None, ys[1]: None}
        all_params = {'mu': 1}
        all_params.update({k_i.name: 1 for k_i in kappas})

        # Evaluate the loglikelihood and its jacobian and hessian
        logL = LogLikelihood(model, data=all_data)
        eval_numerical = logL(**all_params)
        jac_numerical = logL.eval_jacobian(**all_params)
        hess_numerical = logL.eval_hessian(**all_params)

        # Test the types and shapes of the components.
        self.assertIsInstance(eval_numerical, float)
        self.assertIsInstance(jac_numerical, np.ndarray)
        self.assertIsInstance(hess_numerical, np.ndarray)

        self.assertEqual(eval_numerical.shape, tuple())  # Empty tuple -> scalar
        self.assertEqual(jac_numerical.shape, (3,))
        self.assertEqual(hess_numerical.shape, (3, 3,))
>>>>>>> 2d243acd

if __name__ == '__main__':
    try:
        unittest.main(warnings='ignore')
        # Note that unittest will catch and handle exceptions raised by tests.
        # So this line will *only* deal with exceptions raised by the line
        # above.
    except TypeError:
        # In Py2, unittest.main doesn't take a warnings argument
        warnings.simplefilter('ignore')
        unittest.main()<|MERGE_RESOLUTION|>--- conflicted
+++ resolved
@@ -192,7 +192,6 @@
         self.assertAlmostEqual(fit_exact_result.stdev(a), fit_num_result.stdev(a))
         self.assertAlmostEqual(fit_exact_result.stdev(b), fit_num_result.stdev(b))
 
-<<<<<<< HEAD
     def test_data_sanity(self):
         """
         Tests very basicly the data sanity for different objective types.
@@ -228,7 +227,7 @@
             # Overcomplete data has to be allowed, since constraints share their
             # data with models.
             obj = objective(model, data=overcomplete_data)
-=======
+
     def test_LogLikelihood_global(self):
         """
         This is a test for global likelihood fitting to multiple data sets.
@@ -277,7 +276,7 @@
         self.assertEqual(eval_numerical.shape, tuple())  # Empty tuple -> scalar
         self.assertEqual(jac_numerical.shape, (3,))
         self.assertEqual(hess_numerical.shape, (3, 3,))
->>>>>>> 2d243acd
+
 
 if __name__ == '__main__':
     try:
